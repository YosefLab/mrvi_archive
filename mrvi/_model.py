--- conflicted
+++ resolved
@@ -215,16 +215,11 @@
         eps=1e-6,
         return_distances=False,
     ):
-<<<<<<< HEAD
-        """Computes the local donor representation of the cells in the adata object.
+        """Computes the local sample representation of the cells in the adata object.
         For each cell, it returns a matrix of size (n_donors, n_features)
 
         If ``return_distances`` is ``True``, returns a distance matrix of
         size (n_donors, n_donors) for each cell.
-=======
-        """Computes the local sample representation of the cells in the adata object.
-        For each cell, it returns a matrix of size (n_samples, n_features)
->>>>>>> ac7aae26
         """
         adata = self.adata if adata is None else adata
         self._check_if_trained(warn=False)
